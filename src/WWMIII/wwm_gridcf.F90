--- conflicted
+++ resolved
@@ -6,60 +6,16 @@
       SUBROUTINE SPHERICAL_COORDINATE_DISTANCE(PT1_LON, PT2_LON, PT1_LAT, PT2_LAT, DIST)
       USE DATAPOOL
       IMPLICIT NONE
-<<<<<<< HEAD
-      REAL(rkind), intent(in)  :: PT1_LON, PT2_LON, PT1_LAT, PT2_LAT
-      REAL(rkind), intent(out) :: DIST
-      REAL(rkind) :: PT1_LON_LOC, PT2_LON_LOC, PT1_LAT_LOC, PT2_LAT_LOC
-      REAL(rkind) :: PT1_LON_RAD, PT2_LON_RAD, PT1_LAT_RAD, PT2_LAT_RAD
-      REAL(rkind) :: COEFF
-      REAL(rkind) :: x1, y1, z1, x2, y2, z2
-      REAL(rkind) :: scalprod
-=======
       REAL(RKIND), intent(in)  :: PT1_LON, PT2_LON, PT1_LAT, PT2_LAT
       REAL(RKIND), intent(out) :: DIST
       REAL(RKIND) :: PT1_LON_RAD, PT2_LON_RAD, PT1_LAT_RAD, PT2_LAT_RAD
       REAL(RKIND) :: COEFF
       REAL(RKIND) :: X1, Y1, Z1, X2, Y2, Z2
       REAL(RKIND) :: SCALPROD
->>>>>>> 98690d1d
 
       ! Point coordinates in a Cartesian grid
       COEFF = PI/180.0_rkind
 
-<<<<<<< HEAD
-      ! Storing input coordinates, that won't be affected without elements overlapping dateline
-      PT1_LON_LOC = PT1_LON
-      PT1_LAT_LOC = PT1_LAT
-      PT2_LON_LOC = PT2_LON
-      PT2_LAT_LOC = PT2_LAT
-
-      ! Special treatment for elements overpassing the dateline
-      ! NB: this does not affect the node position as read by WWM
-      IF ((PT1_LON.LE.180.0).AND.(PT1_LON.GT.160.0) .AND. (PT2_LON.GE.-180.0).AND.(PT2_LON.LT.-160.0)) THEN
-        ! We "bring back" PT2 towards the West
-        PT2_LON_LOC = 180.0_rkind + ABS(-180.0_rkind - PT2_LON)
-      ELSE IF ((PT2_LON.LE.180.0).AND.(PT2_LON.GT.160.0) .AND. (PT1_LON.GE.-180.0).AND.(PT1_LON.LT.-160.0)) THEN
-        ! We "bring back" PT1 towards the West
-        PT1_LON_LOC = 180.0_rkind + ABS(-180.0_rkind - PT1_LON)
-      END IF
-
-      ! Computing the distance
-      PT1_LON_RAD = PT1_LON_LOC*COEFF
-      PT2_LON_RAD = PT2_LON_LOC*COEFF
-      PT1_LAT_RAD = PT1_LAT_LOC*COEFF
-      PT2_LAT_RAD = PT2_LAT_LOC*COEFF
-      x1 = COS(PT1_LON_RAD)*COS(PT1_LAT_RAD)
-      y1 = SIN(PT1_LON_RAD)*COS(PT1_LAT_RAD)
-      z1 = SIN(PT1_LAT_RAD)
-      x2 = COS(PT2_LON_RAD)*COS(PT2_LAT_RAD)
-      y2 = SIN(PT2_LON_RAD)*COS(PT2_LAT_RAD)
-      z2 = SIN(PT2_LAT_RAD)
-      scalprod = x1*x2+y1*y2+z1*z2;
-      IF (scalprod .ge. 1) THEN
-        DIST = 0;
-      ELSE
-        DIST = ACOS(scalprod)
-=======
       ! Computing the distance
       PT1_LON_RAD = PT1_LON*COEFF
       PT2_LON_RAD = PT2_LON*COEFF
@@ -76,7 +32,6 @@
         DIST = 0;
       ELSE
         DIST = ACOS(SCALPROD)
->>>>>>> 98690d1d
       END IF
       END SUBROUTINE
 !********************************************************************************
@@ -192,36 +147,6 @@
                    P2_XLOC = XP(I2);
                    P3_XLOC = XP(I3);
                    IF (LSPHE) THEN
-<<<<<<< HEAD
-                     IF (      (P1_XLOC.LE.180.0)  .AND. (P1_XLOC.GT.160.0)  & 
-                       & .AND. (P3_XLOC.LE.180.0)  .AND. (P3_XLOC.GT.160.0)  & 
-                       & .AND. (P2_XLOC.GE.-180.0) .AND. (P2_XLOC.LT.-160.0)  ) THEN                       
-                       ! In this case, P2 is 'isolated' to the East of the dateline; we "bring it back" towards the West
-                       P2_XLOC = 180.0_rkind + ABS(-180.0_rkind - P2_XLOC)
-                     ELSE IF (      (P1_XLOC.LE.180.0)  .AND. (P1_XLOC.GT.160.0)  & 
-                            & .AND. (P3_XLOC.GE.-180.0) .AND. (P3_XLOC.LT.-160.0) & 
-                            & .AND. (P2_XLOC.GE.-180.0) .AND. (P2_XLOC.LT.-160.0)  ) THEN
-                       ! In this case, P1 is 'isolated' to the West of the dateline; we "bring it back" towards the East
-                       P1_XLOC = -180.0_rkind - ABS(180.0_rkind - P1_XLOC)
-                     ELSE IF (      (P2_XLOC.LE.180.0)  .AND. (P2_XLOC.GT.160.0)  & 
-                            & .AND. (P3_XLOC.LE.180.0)  .AND. (P3_XLOC.GT.160.0)  & 
-                            & .AND. (P1_XLOC.GE.-180.0) .AND. (P1_XLOC.LT.-160.0)  ) THEN
-                       ! In this case, P1 is 'isolated' to the East of the dateline; we "bring it back" towards the West
-                       P1_XLOC = 180.0_rkind + ABS(-180.0_rkind - P1_XLOC)
-                     ELSE IF (      (P2_XLOC.LE.180.0)  .AND. (P2_XLOC.GT.160.0)  & 
-                            & .AND. (P3_XLOC.GE.-180.0) .AND. (P3_XLOC.LT.-160.0) & 
-                            & .AND. (P1_XLOC.GE.-180.0) .AND. (P1_XLOC.LT.-160.0)  ) THEN
-                       ! In this case, P2 is 'isolated' to the West of the dateline; we "bring it back" towards the East
-                       P2_XLOC = -180.0_rkind - ABS(180.0_rkind - P2_XLOC)
-                     ELSE IF (      (P1_XLOC.LE.180.0)  .AND. (P1_XLOC.GT.160.0)  & 
-                            & .AND. (P3_XLOC.GE.-180.0) .AND. (P3_XLOC.LT.-160.0) & 
-                            & .AND. (P2_XLOC.LE.180.0)  .AND. (P2_XLOC.GT.160.0)   ) THEN
-                       ! In this case, P3 is 'isolated' to the East of the dateline; we "bring it back" towards the West
-                       P3_XLOC = 180.0_rkind + ABS(-180.0_rkind - P3_XLOC)
-                     ELSE IF (      (P1_XLOC.GE.-180.0) .AND. (P1_XLOC.LT.-160.0)  & 
-                            & .AND. (P3_XLOC.LE.180.0) .AND. (P3_XLOC.GT.160.0) & 
-                            & .AND. (P2_XLOC.GE.-180.0) .AND. (P2_XLOC.LT.-160.0)  ) THEN
-=======
                      ! Kevin Martins' fix to close the mesh at the
                      ! dateline: understand whether an element has a single node
                      ! isolated on the other side, and bring it
@@ -250,7 +175,6 @@
                        P2_XLOC = -180.0_rkind - ABS(180.0_rkind - P2_XLOC)
                      ELSE IF (    (P3_XLOC - P1_XLOC).GT.180 .AND. &  
                                 & (P3_XLOC - P2_XLOC).GT.180  ) THEN
->>>>>>> 98690d1d
                        ! In this case, P3 is 'isolated' to the West of the dateline; we "bring it back" towards the East
                        P3_XLOC = -180.0_rkind - ABS(180.0_rkind - P3_XLOC)
                      END IF
